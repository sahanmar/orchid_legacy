--- conflicted
+++ resolved
@@ -20,6 +20,7 @@
 from utils.util_types import PipelineOutput, Response
 
 context = {"device": torch.device("cuda" if torch.cuda.is_available() else "cpu"), "dtype": torch.float32}
+
 
 class OrchidPipeline:
     def __init__(
@@ -44,7 +45,7 @@
         )
 
     def __call__(self):
-        #try:
+        # try:
         if 1:
             # Load Data
             sentences = self.data_loader()
@@ -88,14 +89,6 @@
                 )
                 # Initialize Trainer
                 trainer = Trainer(model)
-<<<<<<< HEAD
-                trainer.train(
-                    train_data=(train_docs, train_span_ids, train_target),
-                    test_data=(test_docs, test_span_ids, test_target),
-                    folder_to_save=self.corref_config.training_folder,
-                    num_epochs=3,
-                )
-=======
 
                 # trainer.train(
                 #     train_data=(train_docs, train_span_ids, train_target),
@@ -103,7 +96,6 @@
                 #     folder_to_save=self.corref_config.training_folder,
                 #     num_epochs=5,
                 # )
->>>>>>> 04588fdc
 
             model_out = [
                 model(doc_based_batch, text_spans_batch)
@@ -112,5 +104,5 @@
 
             return PipelineOutput(state=Response.success)
 
-        #except:  # must specify the error type
+        # except:  # must specify the error type
         #    return PipelineOutput(state=Response.fail)