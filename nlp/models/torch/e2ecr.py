import torch
import torch.nn as nn
import torch.optim as optim

from typing import List, Tuple, Union, Dict

<<<<<<< HEAD
from torch import Tensor
=======
>>>>>>> 04588fdc
from utils.util_types import TokenRange

from datetime import datetime
from tqdm import tqdm

from pathlib import Path

<<<<<<< HEAD
CONTEXT  = {"device": torch.device("cuda" if torch.cuda.is_available() else "cpu"), "dtype": torch.float32}
=======
CONTEXT = {
    "device": torch.device("cuda") if torch.cuda.is_available() else torch.device("cpu"),
    "dtype": torch.float32,
}

>>>>>>> 04588fdc

class Score(nn.Module):
    """Generic scoring module"""

    def __init__(self, embeds_dim, hidden_dim=150):
        super().__init__()

        self.score = nn.Sequential(
            nn.Linear(embeds_dim, hidden_dim),
            nn.ReLU(),
            nn.Dropout(0.20),
            nn.Linear(hidden_dim, hidden_dim),
            nn.ReLU(),
            nn.Dropout(0.20),
            nn.Linear(hidden_dim, 1),
        )

    def forward(self, x):
        """ Output a scalar score for an input x """
        return self.score(x.to(CONTEXT["device"]))


class MentionScore(nn.Module):
    """Mention scoring module"""

    def __init__(self, gi_dim: int, attn_dim: int):
        super().__init__()

        self.attention = Score(attn_dim).to(CONTEXT["device"])  # type: ignore
        self.score = Score(gi_dim).to(CONTEXT["device"])  # type: ignore

    def forward(self, batch_embeds: torch.Tensor, batch_spans_ids: List[List[TokenRange]], K=250):
        """
        Compute unary mention score for each span

        Input: BATCH x WORD_TOKENS x EMBED,
        Output: Tuple[BATCH x DOCUMENT_SPANS x 3*EMBED, BATCH x DOCUMENT_SPANS x 1]
        """

        # Compute attention for every doc token
        attns = self.attention(batch_embeds)

        # Get dimensions for BATCH x DOCUMENT_SPANS x 3*EMBED structure
        the_highest_span_count = max(len(document_span_ids) for document_span_ids in batch_spans_ids)

        # Create and fill BATCH x DOCUMENT_SPANS x 3*EMBED tensor
        batch_document_span_embeds = torch.stack(
            [
                torch.stack(
                    [
                        torch.cat(
                            [
                                batch_embeds[doc_id, span.start, :],  # First span token
                                batch_embeds[doc_id, span.end, :],  # Last span token
                                torch.sum(
                                    torch.mul(
                                        batch_embeds[doc_id, span.to_consecutive_list(), :],
                                        attns[doc_id, span.to_consecutive_list(), :],
                                    ),
                                    dim=0,
                                ),  # Attns through spans
                            ]
                        )
                        for span in document_span_ids
                    ]
                )
                for doc_id, document_span_ids in enumerate(batch_spans_ids)
            ]
        )

        # Compute each span's unary mention score
        # mention_scores = self.score(batch_document_span_embeds)
        mention_scores = self.score(batch_document_span_embeds)

        return batch_document_span_embeds, mention_scores


class PairwiseScore(nn.Module):
    """Coreference pair scoring module"""

    def __init__(self, gij_dim):
        super().__init__()

        self.score = Score(gij_dim)

    def forward(self, batch_document_span_embeds, mention_scores):
        """
        Compute pairwise score for spans and their up to K antecedents

        Input: Tuple[BATCH x DOCUMENT_SPANS x 3*EMBED, BATCH x DOCUMENT_SPANS x 1]
        Output: BATCH x DOCUMENT_SPANS x DOCUMENT_SPANS * 1
        """

        batch_size, document_spans_size, embed_size = list(batch_document_span_embeds.size())

        # Create pairs of spans
        batch_document_span_pairs_embeds = torch.stack(
            [
                torch.stack(
                    [
                        torch.stack([torch.cat((span_1, span_2, span_1 * span_2)) for span_2 in document])
                        for span_1 in document
                    ]
                )
                for document in batch_document_span_embeds
            ]
        )

        # # Score span pairs as coref
        span_pairs_scores = self.score(batch_document_span_pairs_embeds)

        # Stack mention and span cores scores
        span_pairs_extended_scores = torch.stack(
            [
                torch.stack(
                    [
                        torch.stack(
                            [
                                torch.mean(
                                    torch.stack(
                                        [span_i_mention_scores, span_j_mention_scores, span_ij_pair_scores]
                                    )
                                )
                                for span_j_mention_scores, span_ij_pair_scores in zip(
                                    doc_mention_scores, span_i_pair_scores
                                )
                            ]
                        )
                        for span_i_mention_scores, span_i_pair_scores in zip(
                            doc_mention_scores, doc_pair_scores
                        )
                    ]
                )
                for doc_mention_scores, doc_pair_scores in zip(mention_scores, span_pairs_scores)
            ]
        )

        return span_pairs_extended_scores


class E2ECR(nn.Module):
    def __init__(self, embeds_dim: int, hidden_dim: int, distance_dim: int = 20, speaker_dim: int = 20):
        super().__init__()

        # Forward and backward pass over the document
        attn_dim = embeds_dim

        # Forward and backward passes, avg'd attn over embeddings, span width
        gi_dim = 3 * embeds_dim

        # gi, gj, gi*gj, distance between gi and gj
        gij_dim = gi_dim * 3

        self.score_spans = MentionScore(gi_dim, attn_dim).to(CONTEXT["device"])  # type: ignore
        self.score_pairs = PairwiseScore(gij_dim).to(CONTEXT["device"])  # type: ignore

    def forward(self, encoded_docs: torch.Tensor, spans_ids: List[List[TokenRange]]) -> torch.Tensor:
        """
        Predict pairwise coreference scores
        """

        # Get mention scores for each span
        g_i, mention_scores = self.score_spans(encoded_docs, spans_ids)

        # Get pairwise scores for each span combo
        coref_scores = self.score_pairs(g_i, mention_scores)

        return torch.clamp(coref_scores, min=0, max=1)


class Trainer:
    """Class dedicated to training and evaluating the model"""

    def __init__(self, model: E2ECR, lr: float = 1e-3, enable_cuda=False):

        self.model = to_cuda(model) if enable_cuda else model

        self.optimizer = optim.Adam(params=[p for p in self.model.parameters() if p.requires_grad], lr=lr)
        self.scheduler = optim.lr_scheduler.StepLR(self.optimizer, step_size=100, gamma=0.001)

        self.loss_fn = nn.BCELoss()

    def train(
        self,
        train_data: Tuple[List[torch.Tensor], List[List[List[TokenRange]]], List[torch.Tensor]],
        test_data: Tuple[List[torch.Tensor], List[List[List[TokenRange]]], List[torch.Tensor]],
        folder_to_save: Path,
        num_epochs: int,
        eval_interval: int = 10,
    ):
        """ Train a model """
        for epoch in range(1, num_epochs + 1):
            _, _ = self.train_epoch(train_data, epoch)

            # Save often
            self.save_model(folder_to_save / (str(datetime.now()) + ".pt"))

            # TODO Implemend eval step

            # Evaluate every eval_interval epochs
            # if epoch % eval_interval == 0:
            #     print("\n\nEVALUATION\n\n")
            #     self.model.eval()
            #     results = self.evaluate(self.val_corpus)
            #     print(results)

    def train_epoch(
        self,
        data: Tuple[List[torch.Tensor], List[List[List[TokenRange]]], List[torch.Tensor]],
        epoch: int,
    ) -> Tuple[List[float], List[float]]:
        """ Run a training epoch over 'steps' documents """

        # Set model to train (enables dropout)
        self.model.train()

        epoch_loss, epoch_accuracy = [], []

        for instances, span_ids, target in tqdm(zip(*data)):

            # Compute loss, number gold links found, total gold links
            loss, accuracy, precision, recall = self.train_doc(instances, span_ids, target)

            # Track stats by document for debugging
            print(
                epoch,
                f"| Loss: {loss} | Accuracy: {accuracy} | Precision: {precision} | Recall: {recall}",
            )
            epoch_loss.append(loss)
            epoch_accuracy.append(accuracy)

        # Step the learning rate decrease scheduler
        self.scheduler.step()
        return epoch_loss, epoch_accuracy

    def train_doc(
        self, instances: torch.Tensor, span_ids: List[List[TokenRange]], target: torch.Tensor
    ) -> Tuple[float, float, float, float]:
        """ Compute loss for a forward pass over a document """

        # Zero out optimizer gradients
        self.optimizer.zero_grad()

        # Predict coref probabilites for each span in a document
        probs = self.model(instances.to(CONTEXT["device"]), span_ids)

        # Cross entropy log-likelihood
        loss = self.loss_fn(probs.view(-1).to(CONTEXT["device"]), target.view(-1).to(CONTEXT["device"]))

        # Naive accuracy result
        thresholded_probs = (probs > 0.5).float()
        accuracy = (thresholded_probs == target.squeeze(-1)).float().sum() / torch.numel(probs)

        # Naive precision result
        tp = (thresholded_probs * target.squeeze(-1)).sum()
        fp = (thresholded_probs * (target.squeeze(-1) == 0).float()).sum()
        precision = 0 if tp == 0 and fp == 0 else tp / (tp + fp)

        # Naive recall result
        fn = ((probs <= 0.5).float() * target.squeeze(-1)).sum().float().sum()
        recall = fn / (tp + fn)

        # Backpropagate
        loss.backward()

        # Step the optimizer
        self.optimizer.step()

        return loss.item(), accuracy, precision, recall

    def save_model(self, savepath: Path) -> None:
        """ Save model state dictionary """
        torch.save(self.model.state_dict(), savepath)


def to_cuda(model: Union[nn.Module, torch.Tensor]):
    return model.to(torch.device("cuda"))


def create_target_values(
    texts_spans: List[List[TokenRange]], text_correfs: List[Dict[int, List[TokenRange]]]
) -> torch.Tensor:
    batch_size = len(texts_spans)
    max_spans_num = max((len(spans) for spans in texts_spans))
    targer_values = torch.zeros((batch_size, max_spans_num, max_spans_num, 1))
    for k, spans in enumerate(texts_spans):
        for i, span_i in enumerate(spans):
            intersection_labels = [
                label
                for label, correfs in text_correfs[k].items()
                for corref in correfs
                if corref.inside(span_i)
            ]
            if intersection_labels:
                for intersection_label in intersection_labels:
                    for j, span_j in enumerate(spans):
                        if any([corref.inside(span_j) for corref in text_correfs[k][intersection_label]]):
                            targer_values[k, i, j, :] = 1

    return targer_values<|MERGE_RESOLUTION|>--- conflicted
+++ resolved
@@ -4,10 +4,7 @@
 
 from typing import List, Tuple, Union, Dict
 
-<<<<<<< HEAD
 from torch import Tensor
-=======
->>>>>>> 04588fdc
 from utils.util_types import TokenRange
 
 from datetime import datetime
@@ -15,15 +12,11 @@
 
 from pathlib import Path
 
-<<<<<<< HEAD
-CONTEXT  = {"device": torch.device("cuda" if torch.cuda.is_available() else "cpu"), "dtype": torch.float32}
-=======
 CONTEXT = {
     "device": torch.device("cuda") if torch.cuda.is_available() else torch.device("cpu"),
     "dtype": torch.float32,
 }
 
->>>>>>> 04588fdc
 
 class Score(nn.Module):
     """Generic scoring module"""
